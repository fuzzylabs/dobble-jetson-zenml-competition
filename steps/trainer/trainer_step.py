"""Training step."""
import os

import mlflow
import torch
from torch import nn
from torch.optim.lr_scheduler import CosineAnnealingLR
from torch.utils.data import DataLoader
from zenml.logger import get_logger
from zenml.steps import BaseParameters, Output, step

from steps.src.train_utils import (
    create_dir,
    display_and_log_metric,
    get_model,
    save_best_model,
    test_one_epoch,
    train_one_epoch,
)

logger = get_logger(__name__)
device = "cuda" if torch.cuda.is_available() else "cpu"


class TrainerParameters(BaseParameters):
    """Trainer parameters."""

    # save models folder
    models_folder: str
    # select model from ['fasterrcnn_mobilenet_v3_large_fpn', 'fasterrcnn_resnet50_fpn', 'ssdlite320_mobilenet_v3_large']
    net: str
    # if True pretrained backbone + pretrained  detection else pretrained backbone only
    use_pretrained: bool
    # learning rate
    lr: float
    # lr momentum
    momentum: float
    # lr weight decay
    weight_decay: float
    # T_max value for Cosine Annealing Scheduler
    t_max: int
    # number of epochs
    epochs: int
    # print frequency
    print_freq: int
    # score threshold to filter bounding boxes
    score_threshold: float
    # save a grid of 3 images (image, ground_truth, predictions) bounding boxes and labels
    save_prediction: bool
    # directory to save images
    prediction_folder: str


def log_params_mlflow(params: TrainerParameters):
    """Log trainer parameters to mlflow.

    Args:
        params (TrainerParameters): Paramters for trainer
    """
    # Log device
    mlflow.log_param("device", device)
    # Log net to use
    mlflow.log_param("Net", params.net)
    # Log model learning rate
    mlflow.log_param("Learning rate", params.lr)
    # Log momentun
    mlflow.log_param("Momentum", params.momentum)
    # Log weight decay
    mlflow.log_param("Weight decay", params.weight_decay)
    # Log t_max value for Cosine Annealing Scheduler
    mlflow.log_param("T-max", params.t_max)
    # Log number of epochs
    mlflow.log_param("Epochs", params.epochs)
    # Log core threshold to filter bounding boxes
    mlflow.log_param("Score threshold", params.score_threshold)


@step
def trainer(
    params: TrainerParameters,
    train_loader: DataLoader,
    val_loader: DataLoader,
    classes: list,
) -> Output(model=nn.Module):
    """Trains on the train dataloader.

    Args:
        params (TrainerParameters): Parameters for training
        train_loader (DataLoader): Train dataloader
        val_loader (DataLoader): Validation dataloader
        classes (list): Number of unique classes in the dataset

    Returns:
        nn.Module: Trained pytorch  model
    """
    # Check if models folder exists
    create_dir(params.models_folder)
    num_classes = len(classes)
    logger.info(f"Using {params.net} model for training")
    model = get_model(params, num_classes)

    log_params_mlflow(params)

    # Specity the optimizer
    parameters = [p for p in model.parameters() if p.requires_grad]
    optimizer = torch.optim.SGD(
        parameters,
        lr=params.lr,
        momentum=params.momentum,
        weight_decay=params.weight_decay,
    )
    logger.info(f"Using SGD optimizer with learning rate {params.lr}.")

    # Set learning rate policy
    last_epoch = -1
    logger.info("Using CosineAnnealingLR scheduler.")
    scheduler = CosineAnnealingLR(optimizer, params.t_max, last_epoch=last_epoch)  # fmt: skip

    # Train for the desired number of epochs
    logger.info(f"Start training from epoch {last_epoch + 1}.")

    best_map, best_weights, best_epoch = float("-inf"), None, -1
    for epoch in range(last_epoch + 1, params.epochs):
        logger.info("------------------ Training Epoch {} ------------------".format(epoch))  # fmt: skip
        # Training loop
        train_loss = train_one_epoch(
            model_name=params.net,
            loader=train_loader,
            net=model,
            optimizer=optimizer,
            device=device,
            print_freq=params.print_freq,
            epoch=epoch,
        )
        scheduler.step()

        # Evaluate the current model using the validation dataset and return results.
        if params.save_prediction:
            pred_folder = os.path.join(params.prediction_folder, str(epoch))
        # Validation loop
        metric_dict = test_one_epoch(
            loader=val_loader,
            net=model,
            device=device,
            pred_folder=pred_folder,
            score_threshold=params.score_threshold,
            classes=classes,
            save_predictions=params.save_prediction,
        )
<<<<<<< HEAD
        # Show metrics output as table
        display_and_log_metric(metric_dict, epoch)
=======

        # show metrics output as table
        display_and_log_metric(metric_dict, is_val=True, epoch=epoch)
>>>>>>> 7821a7eb
        curr_epoch_map = metric_dict["map"]
        # save model only if mAP metric has improved
        if curr_epoch_map > best_map:
            best_map, best_epoch, best_weights = save_best_model(
                params=params,
                model=model,
                train_loss=train_loss,
                epoch_map=curr_epoch_map,
                best_map=best_map,
                epoch=epoch,
            )
        logger.info("Finished Training Epoch")
    logger.info(
        f"Loading the best weights from epoch {best_epoch} with map {best_map}"
    )
    # Reinitialize model with best weights
    model.load_state_dict(best_weights)

    # Log Pytorch model to mlflow as artifact
    mlflow.pytorch.log_model(model, "pytorch_model")

    return model<|MERGE_RESOLUTION|>--- conflicted
+++ resolved
@@ -147,14 +147,8 @@
             classes=classes,
             save_predictions=params.save_prediction,
         )
-<<<<<<< HEAD
-        # Show metrics output as table
-        display_and_log_metric(metric_dict, epoch)
-=======
-
         # show metrics output as table
         display_and_log_metric(metric_dict, is_val=True, epoch=epoch)
->>>>>>> 7821a7eb
         curr_epoch_map = metric_dict["map"]
         # save model only if mAP metric has improved
         if curr_epoch_map > best_map:
