"""Split dataset."""
import json
from typing import List

import mlflow
from zenml.logger import get_logger
from zenml.steps import BaseParameters, Output, step

from ..src.voc_utils import create_train_test_split, get_annotations

logger = get_logger(__name__)


class DatasetSplitParameters(BaseParameters):
    """Dataset parameters."""

    # Path to image directory containing images
    image_base_dir: str

    # Path to label directory that will be created
    label_base_dir: str

    # Split ratio to split dataset into trainval and test dataset
    train_test_split_ratio: float


@step
def split_data(
    params: DatasetSplitParameters, jsonString: str
) -> Output(train=List[str], test=List[str]):
    """Split dataset into  train and test.

    It creates two labels text files `trainval.txt` and `test.txt`.

    Args:
        params (DatasetSplitParameters): Parameters for splitting dataset
        jsonString (str): string containing exported labels in json format

    Returns:
        train: a list of image files in the training dataset.
        test: a list of image files in the testing dataset.
    """
    # Convert string from json.dumps to json
    labelbox_export = json.loads(jsonString)

    # Get annotations
    annotations = get_annotations(
        params.image_base_dir, params.label_base_dir, labelbox_export
    )

    # Split dataset
    train, test = create_train_test_split(
        params.train_test_split_ratio, params.label_base_dir, annotations
    )

<<<<<<< HEAD
    return train, test
=======
    # Log split ratio to mlflow
    mlflow.log_param("train_test_split_ratio", params.train_test_split_ratio)
>>>>>>> 4e3737c3
<|MERGE_RESOLUTION|>--- conflicted
+++ resolved
@@ -53,9 +53,7 @@
         params.train_test_split_ratio, params.label_base_dir, annotations
     )
 
-<<<<<<< HEAD
-    return train, test
-=======
     # Log split ratio to mlflow
     mlflow.log_param("train_test_split_ratio", params.train_test_split_ratio)
->>>>>>> 4e3737c3
+    
+    return train, test