--- conflicted
+++ resolved
@@ -153,9 +153,6 @@
     Run ZenML pipelines.
 
     ```bash
-<<<<<<< HEAD
-    python run.py -dp -tp
-=======
     python run.py -dp      # run data pipeline only
     python run.py -tp      # run training pipeline only
     python run.py -dp -tp  # run both data and training pipeline
@@ -274,5 +271,4 @@
 
     ```bash
     zenml stack recipe clean
->>>>>>> d031decf
     ```