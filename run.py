"""Run all pipelines."""
import click
from rich import print
from zenml.integrations.mlflow.mlflow_utils import get_tracking_uri

from pipelines.data_pipeline.data_pipeline import data_pipeline
from pipelines.training_pipeline.training_pipeline import training_pipeline
from steps.create_data_loader.create_data_loader_step import create_data_loader
from steps.download_data.download_data_step import download_data
from steps.export_onnx.export_onnx_step import export_onnx
from steps.ingest_data.ingest_data_step import ingest_data
from steps.labelbox_to_voc.labelbox_to_voc_step import prepare_labels_step
from steps.split_data.split_data_step import split_data
<<<<<<< HEAD
from steps.validate_data.validate_data_step import data_integrity_check
=======
from steps.trainer.trainer_step import trainer
from steps.upload_data.upload_data_step import upload_data
>>>>>>> 4e3737c3

# from steps.validate_data.validate_data_step import validate_data
# from steps.create_data_release.create_data_release_step import create_data_release


def run_data_pipeline():
    """Run all steps in data pipeline."""
    pipeline = data_pipeline(
<<<<<<< HEAD
        ingest_data(),
        prepare_labels_step(),
        split_data(),
        data_integrity_check(),
=======
        ingest_data(), prepare_labels_step(), split_data(), upload_data()
>>>>>>> 4e3737c3
    )
    pipeline.run(
        config_path="pipelines/data_pipeline/config_data_pipeline.yaml"
    )


def run_training_pipeline():
    """Run all steps in training pipeline."""
    pipeline = training_pipeline(
        download_data(), create_data_loader(), trainer(), export_onnx()
    )
    pipeline.run(
        config_path="pipelines/training_pipeline/config_training_pipeline.yaml"
    )


@click.command()
@click.option(
    "--use_data_pipeline", "-dp", is_flag=True, help="Run data pipeline"
)
@click.option(
    "--use_train_pipeline", "-tp", is_flag=True, help="Run training pipeline"
)
def main(use_data_pipeline: bool, use_train_pipeline: bool):
    """Run all pipelines.

    Args:
        use_data_pipeline (bool): enable running data pipeline
        use_train_pipeline (bool): enable running training pipeline

    Examples:
        python run.py -dp      # run data pipeline only
        python run.py -tp      # run training pipeline only
        python run.py -dp -tp  # run both data and training pipeline
    """
    # Run all steps in data pipeline
    if use_data_pipeline:
        print("Running data pipeline")
        run_data_pipeline()

    # Run all steps in training pipeline
    if use_train_pipeline:
        print("Running training pipeline")
        run_training_pipeline()

    print(
        "Now run \n "
        f"    mlflow ui --backend-store-uri {get_tracking_uri()}\n"
        "To inspect your experiment runs within the mlflow UI.\n"
    )


if __name__ == "__main__":
    main()<|MERGE_RESOLUTION|>--- conflicted
+++ resolved
@@ -11,12 +11,9 @@
 from steps.ingest_data.ingest_data_step import ingest_data
 from steps.labelbox_to_voc.labelbox_to_voc_step import prepare_labels_step
 from steps.split_data.split_data_step import split_data
-<<<<<<< HEAD
 from steps.validate_data.validate_data_step import data_integrity_check
-=======
 from steps.trainer.trainer_step import trainer
 from steps.upload_data.upload_data_step import upload_data
->>>>>>> 4e3737c3
 
 # from steps.validate_data.validate_data_step import validate_data
 # from steps.create_data_release.create_data_release_step import create_data_release
@@ -25,14 +22,7 @@
 def run_data_pipeline():
     """Run all steps in data pipeline."""
     pipeline = data_pipeline(
-<<<<<<< HEAD
-        ingest_data(),
-        prepare_labels_step(),
-        split_data(),
-        data_integrity_check(),
-=======
         ingest_data(), prepare_labels_step(), split_data(), upload_data()
->>>>>>> 4e3737c3
     )
     pipeline.run(
         config_path="pipelines/data_pipeline/config_data_pipeline.yaml"
