--- conflicted
+++ resolved
@@ -75,18 +75,15 @@
       save_prediction: True
       # Directory to save images
       prediction_folder: "predictions/"
-<<<<<<< HEAD
   validate_data_model:
     enable_cache: False
     experiment_tracker: mlflow_tracker
-=======
   evaluate_model:
     enable_cache: False
     experiment_tracker: mlflow_tracker
     parameters:
       # Intersection over Union threshold
       iou_cutoff: 0.6
->>>>>>> 7821a7eb
   export_onnx:
     enable_cache: False
     experiment_tracker: mlflow_tracker
