--- conflicted
+++ resolved
@@ -61,10 +61,5 @@
     # Validate data and model
     validate_data_model(train_loader, test_loader, model, classes)
 
-<<<<<<< HEAD
-    # export trained pytorch model to onnx
-    onnx_bytes = export_onnx(model=model)
-=======
     # Export trained pytorch model to onnx
     export_onnx(model=model)
->>>>>>> 2739de7a
