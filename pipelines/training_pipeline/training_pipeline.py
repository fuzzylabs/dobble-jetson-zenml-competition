"""Training pipeline."""
from zenml.logger import get_logger
from zenml.pipelines import pipeline

logger = get_logger(__name__)


@pipeline
def training_pipeline(
    download_data,
    create_data_loader,
    validate_data,
    trainer,
<<<<<<< HEAD
    # evaluator,
    validate_data_model,
=======
    evaluate_model,
    # validate_data,
    # validate_model,
>>>>>>> 7821a7eb
    export_onnx,
):
    """Training pipeline.

    Steps
    1. download_data: This step downloads the data from the S3 bucket, bringing it into the pipeline
    2. create_data_loader: This step create a dataloaders for train, val and test datasets.
<<<<<<< HEAD
    3. validate_data: This step performs data integrity check on train, val and test datasets.
    4. trainer: This step trains a pytorch model using the datasets.
    5. evaluation:
    6. validate_data_model: This step performs data and model validation using trained model.
=======
    3. trainer: This step trains a pytorch model using the datasets.
    4. evaluation: This step evaluates the trained model using the test dataset.
    5. validate_data:
    6. validate_model:
>>>>>>> 7821a7eb
    7. export_onnx: Export trained pytorch model to onnx

    Args:
        download_data: This step downloads the data from the S3 bucket
        create_data_loader: This step create a dataloaders for train, val and test datasets
        validate_data: This step performs data integrity check on train, val and test datasets
        trainer: This step trains a pytorch model using the datasets
<<<<<<< HEAD
        validate_data_model: This step performs data and model validation using trained model
=======
        evaluate_model: This step evaluates the trained model using the test dataset.
>>>>>>> 7821a7eb
        export_onnx : Export trained pytorch model to onnx
    """
    # Specify the order - we need the data to be downloaded before creating
    # dataloaders from it
    create_data_loader.after(download_data)
    trainer.after(validate_data)
    validate_data_model.after(trainer)

    # Download the data from the S3 bucket
    download_data()

    # Create train, val and test dataloaders
    train_loader, val_loader, test_loader, classes = create_data_loader()

    # Run deepchecks on the datasets
    validate_data(train_loader, val_loader, test_loader, classes)

    # Train the model
    model = trainer(
        train_loader=train_loader, val_loader=val_loader, classes=classes
    )

    # Evaluate the model
    evaluate_model(model=model, test_loader=test_loader, classes=classes)

    # Validate data and model
    validate_data_model(train_loader, test_loader, model, classes)

    # Export trained pytorch model to onnx
    export_onnx(model=model)<|MERGE_RESOLUTION|>--- conflicted
+++ resolved
@@ -11,14 +11,8 @@
     create_data_loader,
     validate_data,
     trainer,
-<<<<<<< HEAD
-    # evaluator,
     validate_data_model,
-=======
     evaluate_model,
-    # validate_data,
-    # validate_model,
->>>>>>> 7821a7eb
     export_onnx,
 ):
     """Training pipeline.
@@ -26,17 +20,10 @@
     Steps
     1. download_data: This step downloads the data from the S3 bucket, bringing it into the pipeline
     2. create_data_loader: This step create a dataloaders for train, val and test datasets.
-<<<<<<< HEAD
     3. validate_data: This step performs data integrity check on train, val and test datasets.
     4. trainer: This step trains a pytorch model using the datasets.
-    5. evaluation:
+    5. evaluation: This step evaluates the trained model using the test dataset.
     6. validate_data_model: This step performs data and model validation using trained model.
-=======
-    3. trainer: This step trains a pytorch model using the datasets.
-    4. evaluation: This step evaluates the trained model using the test dataset.
-    5. validate_data:
-    6. validate_model:
->>>>>>> 7821a7eb
     7. export_onnx: Export trained pytorch model to onnx
 
     Args:
@@ -44,11 +31,8 @@
         create_data_loader: This step create a dataloaders for train, val and test datasets
         validate_data: This step performs data integrity check on train, val and test datasets
         trainer: This step trains a pytorch model using the datasets
-<<<<<<< HEAD
         validate_data_model: This step performs data and model validation using trained model
-=======
         evaluate_model: This step evaluates the trained model using the test dataset.
->>>>>>> 7821a7eb
         export_onnx : Export trained pytorch model to onnx
     """
     # Specify the order - we need the data to be downloaded before creating
